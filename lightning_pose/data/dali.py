--- conflicted
+++ resolved
@@ -161,14 +161,8 @@
         # get frame size, order is seq_len,H,W,C
         height = batch[0]["frame_size"][0, 1]
         width = batch[0]["frame_size"][0, 2]
-<<<<<<< HEAD
-        bbox = torch.tensor([0, 0, height, width],
-                            device=frames.device).repeat((frames.shape[0], 1))
-=======
         bbox = torch.tensor([0, 0, height, width], device=frames.device).repeat(
             (frames.shape[0], 1))
->>>>>>> 80917977
-
         return UnlabeledBatchDict(frames=frames, transforms=transforms, bbox=bbox)
 
     def __next__(self) -> UnlabeledBatchDict:
