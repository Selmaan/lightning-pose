--- conflicted
+++ resolved
@@ -1,11 +1,7 @@
 """Dataset objects store images, labels, and functions for manipulation."""
 
 import os
-<<<<<<< HEAD
-from typing import Callable, List, Literal, Optional, Tuple
-=======
 from typing import Callable, List, Literal, Optional, Tuple, Union
->>>>>>> 80917977
 
 import imgaug.augmenters as iaa
 import numpy as np
@@ -469,9 +465,6 @@
             bbox=torch.tensor([0, 0, image.height, image.width])  # x,y,h,w of bounding box
         )
         example_dict["heatmaps"] = self.compute_heatmap(example_dict)
-<<<<<<< HEAD
-        return example_dict
-=======
         return example_dict
 
 
@@ -665,5 +658,4 @@
             num_views=self.num_views,  # int
             concat_order=concat_order,  # List[int]
             view_names=self.view_names,  # List[int]
-        )
->>>>>>> 80917977
+        )